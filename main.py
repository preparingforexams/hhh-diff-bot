--- conflicted
+++ resolved
@@ -3,14 +3,9 @@
 import sys
 from typing import Callable, Dict
 
-<<<<<<< HEAD
 from kubernetes import config, client
 # noinspection PyPackageRequirements
 from telegram.ext import ApplicationBuilder, CommandHandler, MessageHandler, filters
-=======
-from telegram.ext import CommandHandler, MessageHandler, filters
-from telegram.ext import ApplicationBuilder
->>>>>>> b1c131cf
 
 from telegram_bot import Bot, create_logger
 from telegram_bot.state import State, ConfigmapState
@@ -131,7 +126,6 @@
 if __name__ == "__main__":
     token = get_token()
 
-
     state = get_state({
         "group_message_id": [],
         "recent_changes": [],
