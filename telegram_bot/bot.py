import json
import tempfile
from datetime import datetime, timedelta
from enum import Enum
from itertools import zip_longest, groupby
from threading import Timer
from typing import Any, List, Optional, Dict, Iterable, Tuple

import sentry_sdk
from telegram import ParseMode, TelegramError, Update, Message, ChatPermissions
from telegram.error import BadRequest
from telegram.ext import CallbackContext, Updater

from .chat import Chat, User
from .decorators import Command
from .logger import create_logger


def grouper(iterable, n, fillvalue=None) -> Iterable[Tuple[Any, Any]]:
    """Collect data into fixed-length chunks or blocks"""
    args = [iter(iterable)] * n
    return zip_longest(*args, fillvalue=fillvalue)


class SpamType(Enum):
    NONE = 0
    CONSECUTIVE = 1
    DIFFERENT = 2
    SAME = 3


class Bot:
    def __init__(self, updater: Updater, state_filepath: str):
        self.chats: Dict[str, Chat] = {}
        self.updater = updater
        self.state: Dict[str, Any] = {
            "main_id": None,
            "group_message_id": None,
            "recent_changes": [],
            "hhh_id": "-1001473841450"
        }
        self.logger = create_logger("regular_dicers_bot")
        self.groups = []
        self.state_filepath = state_filepath

    def save_state(self) -> None:
        self.state["chats"] = [chat.serialize() for chat in self.chats.values()]
        self.state["groups"] = self.groups
        with open(self.state_filepath, "w+") as f:
            json.dump(self.state, f)

    @Command(chat_admin=True)
    def delete_chat(self, update: Update, context: CallbackContext) -> None:
        chat: Chat = context.chat_data["chat"]

        if chat.id in self.chats:
            self.logger.info(f"Deleting chat ({chat}) from state.")
            del self.chats[chat.id]
            del context.chat_data["chat"]

    def set_user_restriction(self, chat_id: str, user: User, until_date: timedelta, permissions: ChatPermissions,
                             reason: str = None) -> bool:
        timestamp: int = int((datetime.now() + until_date).timestamp())
        try:
            result: bool = self.updater.bot.restrict_chat_member(chat_id, user.id, permissions, until_date=timestamp)
            if not permissions.can_send_messages:
                datestring: str = str(until_date).rsplit(".")[0]  # str(timedelta) -> [D day[s], ][H]H:MM:SS[.UUUUUU]
                message = f"{user.name} has been restricted for {datestring}."
                if reason:
                    message += f"\nReason: {reason}"
                self.send_message(chat_id=chat_id, text=message, disable_notification=True)
        except TelegramError as e:
            if e.message == "Can't demote chat creator" and not permissions.can_send_messages:
                message = "Sadly, user {} couldn't be restricted due to: `{}`. Shame on {}".format(user.name,
                                                                                                   e.message,
                                                                                                   user.name)
                self.logger.debug("{}".format(message))
                self.send_message(chat_id=chat_id, text=message, parse_mode=ParseMode.MARKDOWN)
            self.logger.error(e)
            result = False

        return result

    def unmute_user(self, chat_id: str, user: User) -> bool:
        result = False
        permissions = ChatPermissions(can_send_messages=True, can_send_media_messages=True,
                                      can_send_other_messages=True, can_add_web_page_previews=True)

        try:
            # if self.updater.bot.promote_chat_member(chat_id, user.id, can_post_messages=True):
            if self.set_user_restriction(chat_id, user, timedelta(minutes=0), permissions):
                user.muted = False
                result = True
            else:
                self.logger.error("Failed to unmute user")
        except TelegramError:
            self.logger.error("Error while promoting chat member", exc_info=True)

        return result

    def mute_user(self, chat_id: str, user: User, until_date: timedelta, reason: Optional[str] = None) -> bool:
        if user.muted:
            return True

        permissions = ChatPermissions(can_send_messages=False)
        result = False
        self.logger.info(f"Reason for muting: {reason}")
        if self.set_user_restriction(chat_id, user, until_date=until_date, reason=reason, permissions=permissions):
            user.muted = True
            result = True

            # We'd need to parse the exception before assigning user.muted differently
            def _set_user_unmute():
                user.muted = False

            self.logger.info(f"Set timer for {until_date.total_seconds()}s to set user mute state to `False`")
            Timer(until_date.total_seconds(), _set_user_unmute).start()

        return result

    def update_recent_changes(self, update: str):
        rc: List[str] = self.state.get("recent_changes", [])
        if len(rc) > 2:
            rc.pop()

        self.state["recent_changes"] = [update] + rc

    @staticmethod
    def create_latest_change_text(chat: Chat, new_title: str, delete: bool = False) -> str:
        change = f"Added {chat.title}"
        if new_title:
            change = f"{chat.title} -> {new_title}"
        elif delete:
            change = f"Removed {chat.title}"

        return change

    def build_hhh_group_list_text(self) -> str:
        text: str = ""

        for _, g in groupby(
                sorted([chat for _, chat in self.chats.items() if chat.title], key=lambda c: c.title.lower()),
                key=lambda c: c.title[0].lower()):
            text += " | ".join([chat.title for chat in g]) + "\n"

        return text

    def update_hhh_message(self, chat: Chat, new_title: str, delete=False, retry=False):
        if not retry:
            latest_change = self.create_latest_change_text(chat, new_title, delete)
            self.logger.debug(f"Add latest change {latest_change} to recent_changes")
            self.update_recent_changes(latest_change)

        if new_title:
            self.logger.debug(f"Update chat.title ({chat.title}) to {new_title}.")
            chat.title = new_title
        self.chats.update({chat.id: chat})
        if delete and chat.id in self.chats.keys():
            self.chats.pop(chat.id)
        self.logger.debug(f"Build new group list.")
        group_list_text = self.build_hhh_group_list_text()

        total_group_count_text = f"{len([c for c in self.chats.values() if c.title])} groups in total"
        message_text = "\n".join(
            [group_list_text, total_group_count_text, "========", "\n".join(self.state["recent_changes"])])

        if not self.state.get("group_message_id", ""):
            self.logger.debug(f"Send a new message ({message_text})")
            message: Message = self.send_message(chat_id=self.state["hhh_id"], text=message_text)
            self.state["group_message_id"] = message.message_id

            try:
                self.updater.bot.pin_chat_message(chat_id=self.state["hhh_id"],
                                                  message_id=self.state["group_message_id"],
                                                  disable_notification=True)
            except BadRequest:
                # Ignore this exception
                pass
        else:
            try:
                self.logger.debug(f"Edit an old message with the new text ({message_text})")
                self.updater.bot.edit_message_text(message_text, chat_id=self.state["hhh_id"],
                                                   message_id=self.state["group_message_id"],
                                                   disable_web_page_preview=True)
            except BadRequest as e:
                self.logger.exception("Couldn't edit message", exc_info=True)
                if e.message == "Message to edit not found":
                    self.logger.debug("Try sending a new message")
                    self.state["group_message_id"] = None
                    return self.update_hhh_message(chat, new_title, delete, retry=True)

    @Command()
    def handle_message(self, update: Update, context: CallbackContext) -> None:
        self.logger.info("Handle message: {}".format(update.effective_message.text))

    @Command()
    def handle_left_chat_member(self, update: Update, context: CallbackContext) -> None:
        chat: Chat = context.chat_data["chat"]

        if update.effective_message.left_chat_member.id != self.updater.bot.id:
            try:
                user: User = [user for user in chat.users if user.id == update.effective_message.left_chat_member.id][0]
            except IndexError:
                self.logger.error("Couldn't find user in chat")
            else:
                chat.users.remove(user)
        else:
            self.update_hhh_message(chat, "", delete=True)
            context.chat_data.clear()

    def set_state(self, state: Dict[str, Any]) -> None:
        self.state = state
        self.chats = {schat["id"]: Chat.deserialize(schat, self.updater.bot) for schat in state.get("chats", [])}

    def send_message(self, *, chat_id: str, text: str, **kwargs) -> Message:
        return self.updater.bot.send_message(chat_id=chat_id, text=text, disable_web_page_preview=True, **kwargs)

    def _get_chat_by_title(self, title: str) -> Optional[Chat]:
        for chat in self.chats.values():
            if title == chat.title:
                return chat

        return None

    @Command()
    def show_users(self, update: Update, context: CallbackContext) -> Optional[Message]:
        from_chat: Chat = context.chat_data["chat"]
        if context.args:
            search_title = " ".join(context.args).strip()
            chat: Optional[Chat] = self._get_chat_by_title(search_title)
            if not chat:
                return self.send_message(chat_id=from_chat.id, text="This chat doesn't exist")
        else:
            chat = from_chat

        sorted_users: List[User] = sorted(chat.users, key=lambda _user: _user.name)
        if sorted_users:
            message = "\n".join([user.name for user in sorted_users])
        else:
            message = "No active users. Users need to write a message in the chat to be recognized (not just a command)"

        return self.send_message(chat_id=from_chat.id, text=message)

    @Command()
    def new_member(self, update: Update, context: CallbackContext) -> None:
        chat = context.chat_data["chat"]

        self.logger.info(f"New member(s) have joined this chat")

        for member in update.effective_message.new_chat_members:
            if member.id != self.updater.bot.id:
                chat.users.add(User.from_tuser(member))
            else:
                self.update_hhh_message(chat, "")

    @Command()
    def status(self, update: Update, context: CallbackContext) -> Message:
        return update.effective_message.reply_text(text=f"{context.chat_data['chat']}")

    @Command()
    def version(self, update: Update, context: CallbackContext) -> Message:
        return update.effective_message.reply_text("{{VERSION}}")

    @Command()
    def server_time(self, update: Update, context: CallbackContext) -> Message:
        return update.effective_message.reply_text(datetime.now().strftime("%d-%m-%Y %H-%M-%S"))

    @Command()
    def get_data(self, update: Update, context: CallbackContext) -> Message:
        chat: Chat = context.chat_data["chat"]
        data = [_chat for _chat in self.state.get("chats", []) if _chat.get("id") == chat.id]

        if data:
            with tempfile.TemporaryFile() as temp:
                temp.write(json.dumps(data[0]).encode("utf-8"))
                temp.seek(0)
                return self.updater.bot.send_document(chat_id=chat.id, document=temp, filename=f"{chat.title}.json")
        else:
            return update.effective_message.reply_text("Couldn't find any data for this chat.")

    @Command(chat_admin=True)
    def mute(self, update: Update, context: CallbackContext):
        if not context.args:
            message = "Please provide a user and an optional timeout (`/mute <user> [<timeout in minutes>] [<reason>]`)"
            self.logger.warning("No arguments have been provided, don't execute `mute`.")
            return self.send_message(chat_id=update.message.chat_id, text=message, parse_mode=ParseMode.MARKDOWN)

        username = context.args[0]
        minutes = 15
        reason = " ".join(context.args[2:])

        try:
            minutes = int(context.args[1])
        except (IndexError, ValueError):
            sentry_sdk.capture_exception()
            self.logger.error("Exception while getting time string from mute command", exc_info=True)

        mute_time = timedelta(minutes=minutes)
        chat = context.chat_data["chat"]

        try:
            user = next(filter(lambda x: x.name == username, chat.users))
        except StopIteration:
            sentry_sdk.capture_exception()
            self.logger.warning(f"Couldn't find user {username} in users for chat {update.message.chat_id}",
                                exc_info=True)
            update.effective_message.reply_text(f"Can't mute {username} (not found in current chat).")
        else:
            self.mute_user(update.message.chat_id, user, until_date=mute_time, reason=reason)

    @Command(chat_admin=True)
    def unmute(self, update: Update, context: CallbackContext):
        if not context.args:
            message = "You have to provide a user which should be unmuted."
            self.logger.warning("No arguments have been provided, don't execute `unmute`.")
            return update.effective_message.reply_text(message, parse_mode=ParseMode.MARKDOWN)

        username: str = context.args[0].strip()
        chat: Chat = context.chat_data["chat"]

        # @all is an unusable username
        if username == "@all":
            for user in chat.users:
                try:
                    self.unmute_user(chat.id, user)
                except BadRequest:
                    self.logger.error(f"Failed to unmute user ({user})")

            return

        try:
            user = next(filter(lambda x: x.name.lower() == username.lower(), chat.users))
        except StopIteration:
            sentry_sdk.capture_exception()
            self.logger.warning(f"Couldn't find user {username} in users for chat {update.message.chat_id}",
                                exc_info=True)
            update.effective_message.reply_text(f"Can't unmute {username} (not found in current chat).")
        else:
            if self.unmute_user(chat.id, user):
                update.effective_message.reply_text(f"Successfully unmuted {username}.")
            else:
                update.effective_message.reply_text(f"Failed to unmute {username}.")

    @Command()
    def handle_unknown_command(self, update: Update, context: CallbackContext):
        user: User = context.user_data["user"]
        chat: Chat = context.chat_data["chat"]

        reason = "This is not a valid command fuckwit."
        self.mute_user(chat_id=chat.id, user=user, until_date=timedelta(minutes=15), reason=reason)

    def kick_user(self, chat: Chat, user: User):
        return self.updater.bot.kick_chat_member(chat_id=chat.id, user_id=user.id)

    @Command(chat_admin=True)
    def kick(self, update: Update, context: CallbackContext):
        chat: Chat = context.chat_data["chat"]

        if not context.args:
            message = "Please provide a user and an optional reason(`/kick <user> [<reason>]`)"
            self.logger.warning("No arguments have been provided, don't execute `kick`.")
            return update.message.reply_text(text=message, parse_mode=ParseMode.MARKDOWN)

        username = context.args[0]
        reason = " ".join(context.args[1:])

        try:
            user: User = next(filter(lambda x: x.name == username, chat.users))
        except StopIteration:
            sentry_sdk.capture_exception()
            self.logger.warning(f"Couldn't find user {username} in users for chat {update.message.chat_id}",
                                exc_info=True)
            update.effective_message.reply_text(f"Can't kick {username} (not found in current chat).")
        else:
            try:
                result = self.kick_user(chat, user)
            except TelegramError as e:
                message = f"Couldn't remove {user.name} from chat due to error ({e})"
                self.logger.error(message)
                update.message.reply_text(message)
            else:
                if result:
                    message = f"{user.name} was kicked from chat"
                    message += f" due to {reason}." if reason else "."
                    self.logger.debug(message)
                    chat.users.remove(user)
                    update.message.reply_text(message)
                else:
                    message = f"{user.name} couldn't be kicked from chat"
                    self.logger.warning(message)
                    update.effective_message.reply_text(message)

    @Command()
    def new_chat_title(self, update: Update, context: CallbackContext):
        chat: Chat = context.chat_data["chat"]
        new_title = update.effective_message.new_chat_title

        self.update_hhh_message(chat, new_title)

    @Command()
    def chat_created(self, update: Update, context: CallbackContext):
        self.update_hhh_message(context.chat_data["chat"], "")

    @Command()
<<<<<<< HEAD
    def migrate_chat_id(self, update: Update, context: CallbackContext):
        self.logger.debug(f"Migrating {update.effective_message}")
        from_id = str(update.effective_message.migrate_from_chat_id)
        to_id = str(update.effective_message.migrate_to_chat_id)

        self.logger.debug(f"Update chat_id to {to_id} (was: {from_id})")
        new_chat = context.chat_data["chat"]
        new_chat.id = to_id

        context.chat_data["chat"] = new_chat
        self.chats[to_id] = new_chat
        self.chats.pop(from_id)
=======
    def renew_diff_message(self, update: Update, context: CallbackContext):
        self.state["group_message_id"] = ""
        self.update_hhh_message(context.chat_data["chat"], "")
>>>>>>> 63e577af


def _split_messages(lines):
    message_length = 1024
    messages = []
    current_length = 0
    current_message = 0
    for line in lines:
        if len(messages) <= current_message:
            messages.append([])

        line_length = len(line)
        if current_length + line_length < message_length:
            current_length += line_length
            messages[current_message].append(line)
        else:
            current_length = 0
            current_message += 1

    return messages<|MERGE_RESOLUTION|>--- conflicted
+++ resolved
@@ -402,7 +402,6 @@
         self.update_hhh_message(context.chat_data["chat"], "")
 
     @Command()
-<<<<<<< HEAD
     def migrate_chat_id(self, update: Update, context: CallbackContext):
         self.logger.debug(f"Migrating {update.effective_message}")
         from_id = str(update.effective_message.migrate_from_chat_id)
@@ -415,11 +414,11 @@
         context.chat_data["chat"] = new_chat
         self.chats[to_id] = new_chat
         self.chats.pop(from_id)
-=======
+
+    @Command()
     def renew_diff_message(self, update: Update, context: CallbackContext):
         self.state["group_message_id"] = ""
         self.update_hhh_message(context.chat_data["chat"], "")
->>>>>>> 63e577af
 
 
 def _split_messages(lines):
