import json
import tempfile
from datetime import datetime, timedelta
from enum import Enum
from itertools import zip_longest, groupby
from threading import Timer
from typing import Any, List, Optional, Dict, Iterable, Tuple

import sentry_sdk
from telegram import ParseMode, TelegramError, Update, Message, ChatPermissions
from telegram.error import BadRequest
from telegram.ext import CallbackContext, Updater

from .chat import Chat, User, ChatType
from .decorators import Command
from .logger import create_logger


def grouper(iterable, n, fillvalue=None) -> Iterable[Tuple[Any, Any]]:
    """Collect data into fixed-length chunks or blocks"""
    args = [iter(iterable)] * n
    return zip_longest(*args, fillvalue=fillvalue)


class SpamType(Enum):
    NONE = 0
    CONSECUTIVE = 1
    DIFFERENT = 2
    SAME = 3


class Bot:
    def __init__(self, updater: Updater, state_filepath: str):
        self.chats: Dict[int, Chat] = {}
        self.updater = updater
        self.state: Dict[str, Any] = {
            "main_id": None,
            "group_message_id": [],
            "recent_changes": [],
            "hhh_id": -1001473841450
        }
        self.logger = create_logger("hhh_diff_bot")
        self.groups = []
        self.state_filepath = state_filepath

    def save_state(self) -> None:
        self.state["chats"] = [chat.serialize() for chat in self.chats.values()]
        self.state["groups"] = self.groups
        with open(self.state_filepath, "w+") as f:
            json.dump(self.state, f)

    @Command(chat_admin=True)
    def delete_chat(self, update: Update, context: CallbackContext) -> None:
        chat: Chat = context.chat_data["chat"]

        if chat.id in self.chats:
            self.logger.info(f"Deleting chat ({chat}) from state.")
            del self.chats[chat.id]
            del context.chat_data["chat"]

    @Command(main_admin=True)
    def delete_chat_by_id(self, update: Update, context: CallbackContext) -> Optional[Message]:
        try:
            chat_id = int(context.args[0])
        except (IndexError, ValueError):
            return update.effective_message.reply_text(text=f"Enter a (valid) chat_id as an argument to use this command.")

        try:
            self.chats.pop(chat_id)
        except KeyError:
            return update.effective_message.reply_text(text=f"Not a valid chat_id.")

    def set_user_restriction(self, chat_id: int, user: User, until_date: timedelta, permissions: ChatPermissions,
                             reason: str = None) -> bool:
        timestamp: int = int((datetime.now() + until_date).timestamp())
        try:
            result: bool = self.updater.bot.restrict_chat_member(chat_id, user.id, permissions, until_date=timestamp)
            if not permissions.can_send_messages:
                datestring: str = str(until_date).rsplit(".")[0]  # str(timedelta) -> [D day[s], ][H]H:MM:SS[.UUUUUU]
                message = f"{user.name} has been restricted for {datestring}."
                if reason:
                    message += f"\nReason: {reason}"
                self.send_message(chat_id=chat_id, text=message, disable_notification=True)
        except TelegramError as e:
            if e.message == "Can't demote chat creator" and not permissions.can_send_messages:
                message = "Sadly, user {} couldn't be restricted due to: `{}`. Shame on {}".format(user.name,
                                                                                                   e.message,
                                                                                                   user.name)
                self.logger.debug("{}".format(message))
                self.send_message(chat_id=chat_id, text=message, parse_mode=ParseMode.MARKDOWN)
            self.logger.error(e)
            result = False

        return result

    def unmute_user(self, chat_id: int, user: User) -> bool:
        result = False
        permissions = ChatPermissions(can_send_messages=True, can_send_media_messages=True,
                                      can_send_other_messages=True, can_add_web_page_previews=True)

        try:
            # if self.updater.bot.promote_chat_member(chat_id, user.id, can_post_messages=True):
            if self.set_user_restriction(chat_id, user, timedelta(minutes=0), permissions):
                user.muted = False
                result = True
            else:
                self.logger.error("Failed to unmute user")
        except TelegramError:
            self.logger.error("Error while promoting chat member", exc_info=True)

        return result

    def mute_user(self, chat_id: int, user: User, until_date: timedelta, reason: Optional[str] = None) -> bool:
        if user.muted:
            return True

        permissions = ChatPermissions(can_send_messages=False)
        result = False
        self.logger.info(f"Reason for muting: {reason}")
        if self.set_user_restriction(chat_id, user, until_date=until_date, reason=reason, permissions=permissions):
            user.muted = True
            result = True

            # We'd need to parse the exception before assigning user.muted differently
            def _set_user_unmute():
                user.muted = False

            self.logger.info(f"Set timer for {until_date.total_seconds()}s to set user mute state to `False`")
            Timer(until_date.total_seconds(), _set_user_unmute).start()

        return result

    def update_recent_changes(self, update: str):
        rc: List[str] = self.state.get("recent_changes", [])
        if len(rc) > 2:
            rc.pop()

        self.state["recent_changes"] = [update] + rc

    @staticmethod
    def create_latest_change_text(chat: Chat, new_title: str, delete: bool = False) -> str:
        change = f"Added {chat.title}"
        if new_title:
            change = f"{chat.title} -> {new_title}"
        elif delete:
            change = f"Removed {chat.title}"

        return change

    def build_hhh_group_list_text(self, prefix: str = "", suffix: str = "") -> List[str]:
        """
        For now, we'll assume that chats starting with the same letter will all fit into a single message
        :param prefix: Put in front of the constructed text for the groups names
        :param suffix: Put behind of the constructed text for the groups names
        :return: List[str]
        """
        chats = [chat for _, chat in self.chats.items() if chat.title and chat.type != ChatType.PRIVATE]

        messages = []
        message = f"{prefix}\n" if prefix else ""
        """
        Telegram counts the character count after entity parsing.
        i.e. <a href="https://example.com">A</a> should only be one character
        We need this for the invite links
        """
        deductable_per_chat = 0

        for _, g in groupby(
<<<<<<< HEAD
                sorted(chats, key=lambda c: c.title.lower()),
=======
                sorted([chat for _, chat in self.chats.items() if chat and chat.title], key=lambda c: c.title.lower()),
>>>>>>> cca76ef6
                key=lambda c: c.title[0].lower()):
            line = " | ".join([chat.title for chat in g]) + "\n"
            if len(message) + len(line) - deductable_per_chat * len(list(g)) >= 4096:
                messages.append(message)
                message = ""

            message += line

        if len(message) + len(suffix) >= 4096:
            messages.append(message)
            message = ""

        message += suffix
        messages.append(message)

        return messages

    @property
    def group_message_ids(self) -> List:
        """
        This is purely for migrative purposes (str -> list)

        :return: List[str]
        """
        value = self.state.get("group_message_id", [])
        if not value:
            return []
        elif isinstance(value, str):
            return [value]
        else:
            return value

    @group_message_ids.setter
    def group_message_ids(self, value: List[str]):
        self.state["group_message_id"] = value

    def delete_message(self, chat_id: str, message_id: str, *args, **kwargs):
        return self.updater.bot.delete_message(chat_id=chat_id, message_id=message_id, *args, **kwargs)

    def update_hhh_message(self, chat: Chat, new_title: str, delete=False, retry=False):
        if not retry:
            latest_change = self.create_latest_change_text(chat, new_title, delete)
            self.logger.debug(f"Add latest change {latest_change} to recent_changes")
            self.update_recent_changes(latest_change)

        if new_title:
            self.logger.debug(f"Update chat.title ({chat.title}) to {new_title}.")
            chat.title = new_title
        self.chats.update({chat.id: chat})
        if delete and chat.id in self.chats.keys():
            self.chats.pop(chat.id)
        self.logger.debug(f"Build new group list.")

        total_group_count_text = f"{len([c for c in self.chats.values() if c.title])} groups in total"
        changes = "\n".join(["========", "\n".join(self.state["recent_changes"])])
        messages = self.build_hhh_group_list_text(prefix=total_group_count_text, suffix=changes)

        diff = len(messages) - len(self.group_message_ids)
        if diff > 0:
            # We have to send more messages than before
            # -> send a new set of messages since we can't insert one into the conversation
            self.group_message_ids = []
        elif diff < 0:
            # We have less messages than before
            # -> delete the unused ones
            for message_id in self.group_message_ids[-diff:]:
                try:
                    self.delete_message(self.state["hhh_id"], message_id)
                except BadRequest as e:
                    self.logger.debug("Exception occured", exc_info=True)

<<<<<<< HEAD
        for index, message_text in enumerate(messages):
            if not self.group_message_ids or index >= len(self.group_message_ids):
                self.logger.debug(f"Send {len(messages)} new messages.")
                message: Message = self.send_message(chat_id=self.state["hhh_id"], text=message_text)
                self.group_message_ids = self.group_message_ids + [message.message_id]

                try:
                    self.updater.bot.pin_chat_message(chat_id=self.state["hhh_id"],
                                                      message_id=self.group_message_ids[index],
                                                      disable_notification=True)
                except BadRequest:
                    pass
            else:
                try:
                    self.logger.debug(f"Edit an old message with the new text ({message_text})")
                    self.updater.bot.edit_message_text(message_text, chat_id=self.state["hhh_id"],
                                                       message_id=self.group_message_ids[index],
                                                       disable_web_page_preview=True)
                except BadRequest as e:
                    self.logger.exception("Couldn't edit message", exc_info=True)
                    if e.message == "Message to edit not found":
                        self.logger.debug("Try sending a new message")
                        self.group_message_ids = []
                        return self.update_hhh_message(chat, new_title, delete, retry=True)
=======
        if not self.state.get("group_message_id"):
            self.logger.debug(f"Send a new message ({message_text})")
            message: Message = self.send_message(chat_id=self.state["hhh_id"], text=message_text)
            self.state["group_message_id"] = message.message_id

            try:
                self.updater.bot.pin_chat_message(chat_id=self.state["hhh_id"],
                                                  message_id=self.state["group_message_id"],
                                                  disable_notification=True)
            except BadRequest:
                pass
        else:
            try:
                self.logger.debug(f"Edit an old message with the new text ({message_text})")
                self.updater.bot.edit_message_text(message_text, chat_id=self.state["hhh_id"],
                                                   message_id=self.state["group_message_id"],
                                                   disable_web_page_preview=True)
            except BadRequest as e:
                self.logger.exception("Couldn't edit message", exc_info=True)
                if e.message == "Message to edit not found":
                    self.logger.debug("Try sending a new message")
                    self.state["group_message_id"] = None
                    return self.update_hhh_message(chat, new_title, delete, retry=True)
>>>>>>> cca76ef6

    @Command()
    def handle_message(self, update: Update, context: CallbackContext) -> None:
        self.logger.info("Handle message: {}".format(update.effective_message.text))

    @Command()
    def handle_left_chat_member(self, update: Update, context: CallbackContext) -> None:
        chat: Chat = context.chat_data["chat"]

        if update.effective_message.left_chat_member.id != self.updater.bot.id:
            try:
                user: User = [user for user in chat.users if user.id == update.effective_message.left_chat_member.id][0]
            except IndexError:
                self.logger.error("Couldn't find user in chat")
            else:
                chat.users.remove(user)
        else:
            self.update_hhh_message(chat, "", delete=True)
            context.chat_data.clear()

    def set_state(self, state: Dict[str, Any]) -> None:
        self.state = state
        self.chats = {schat["id"]: Chat.deserialize(schat, self.updater.bot) for schat in state.get("chats", [])}

    def send_message(self, *, chat_id: int, text: str, **kwargs) -> Message:
        return self.updater.bot.send_message(chat_id=chat_id, text=text, disable_web_page_preview=True, **kwargs)

    def _get_chat_by_title(self, title: str) -> Optional[Chat]:
        for chat in self.chats.values():
            if title == chat.title:
                return chat

        return None

    @Command()
    def show_users(self, update: Update, context: CallbackContext) -> Optional[Message]:
        from_chat: Chat = context.chat_data["chat"]
        if context.args:
            search_title = " ".join(context.args).strip()
            chat: Optional[Chat] = self._get_chat_by_title(search_title)
            if not chat:
                return self.send_message(chat_id=from_chat.id, text="This chat doesn't exist")
        else:
            chat = from_chat

        sorted_users: List[User] = sorted(chat.users, key=lambda _user: _user.name)
        if sorted_users:
            message = "\n".join([user.name for user in sorted_users])
        else:
            message = "No active users. Users need to write a message in the chat to be recognized (not just a command)"

        return self.send_message(chat_id=from_chat.id, text=message)

    @Command()
    def new_member(self, update: Update, context: CallbackContext) -> None:
        chat = context.chat_data["chat"]

        self.logger.info(f"New member(s) have joined this chat")

        for member in update.effective_message.new_chat_members:
            if member.id != self.updater.bot.id:
                chat.users.add(User.from_tuser(member))
            else:
                self.update_hhh_message(chat, "")

    @Command()
    def status(self, update: Update, context: CallbackContext) -> Message:
        return update.effective_message.reply_text(text=f"{context.chat_data['chat']}")

    @Command()
    def version(self, update: Update, context: CallbackContext) -> Message:
        return update.effective_message.reply_text("{{VERSION}}")

    @Command()
    def server_time(self, update: Update, context: CallbackContext) -> Message:
        return update.effective_message.reply_text(datetime.now().strftime("%d-%m-%Y %H-%M-%S"))

    @Command()
    def get_data(self, update: Update, context: CallbackContext) -> Message:
        chat: Chat = context.chat_data["chat"]
        data = [_chat for _chat in self.state.get("chats", []) if _chat.get("id") == chat.id]

        if data:
            with tempfile.TemporaryFile() as temp:
                temp.write(json.dumps(data[0]).encode("utf-8"))
                temp.seek(0)
                return self.updater.bot.send_document(chat_id=chat.id, document=temp, filename=f"{chat.title}.json")
        else:
            return update.effective_message.reply_text("Couldn't find any data for this chat.")

    @Command(chat_admin=True)
    def mute(self, update: Update, context: CallbackContext):
        if not context.args:
            message = "Please provide a user and an optional timeout (`/mute <user> [<timeout in minutes>] [<reason>]`)"
            self.logger.warning("No arguments have been provided, don't execute `mute`.")
            return self.send_message(chat_id=update.message.chat_id, text=message, parse_mode=ParseMode.MARKDOWN)

        username = context.args[0]
        minutes = 15
        reason = " ".join(context.args[2:])

        try:
            minutes = int(context.args[1])
        except (IndexError, ValueError):
            sentry_sdk.capture_exception()
            self.logger.error("Exception while getting time string from mute command", exc_info=True)

        mute_time = timedelta(minutes=minutes)
        chat = context.chat_data["chat"]

        try:
            user = next(filter(lambda x: x.name == username, chat.users))
        except StopIteration:
            sentry_sdk.capture_exception()
            self.logger.warning(f"Couldn't find user {username} in users for chat {update.message.chat_id}",
                                exc_info=True)
            update.effective_message.reply_text(f"Can't mute {username} (not found in current chat).")
        else:
            self.mute_user(update.message.chat_id, user, until_date=mute_time, reason=reason)

    @Command(chat_admin=True)
    def unmute(self, update: Update, context: CallbackContext):
        if not context.args:
            message = "You have to provide a user which should be unmuted."
            self.logger.warning("No arguments have been provided, don't execute `unmute`.")
            return update.effective_message.reply_text(message, parse_mode=ParseMode.MARKDOWN)

        username: str = context.args[0].strip()
        chat: Chat = context.chat_data["chat"]

        # @all is an unusable username
        if username == "@all":
            for user in chat.users:
                try:
                    self.unmute_user(chat.id, user)
                except BadRequest:
                    self.logger.error(f"Failed to unmute user ({user})")

            return

        try:
            user = next(filter(lambda x: x.name.lower() == username.lower(), chat.users))
        except StopIteration:
            sentry_sdk.capture_exception()
            self.logger.warning(f"Couldn't find user {username} in users for chat {update.message.chat_id}",
                                exc_info=True)
            update.effective_message.reply_text(f"Can't unmute {username} (not found in current chat).")
        else:
            if self.unmute_user(chat.id, user):
                update.effective_message.reply_text(f"Successfully unmuted {username}.")
            else:
                update.effective_message.reply_text(f"Failed to unmute {username}.")

    @Command()
    def handle_unknown_command(self, update: Update, context: CallbackContext):
        user: User = context.user_data["user"]
        chat: Chat = context.chat_data["chat"]

        reason = "This is not a valid command fuckwit."
        self.mute_user(chat_id=chat.id, user=user, until_date=timedelta(minutes=15), reason=reason)

    def kick_user(self, chat: Chat, user: User):
        return self.updater.bot.kick_chat_member(chat_id=chat.id, user_id=user.id)

    @Command(chat_admin=True)
    def kick(self, update: Update, context: CallbackContext):
        chat: Chat = context.chat_data["chat"]

        if not context.args:
            message = "Please provide a user and an optional reason(`/kick <user> [<reason>]`)"
            self.logger.warning("No arguments have been provided, don't execute `kick`.")
            return update.message.reply_text(text=message, parse_mode=ParseMode.MARKDOWN)

        username = context.args[0]
        reason = " ".join(context.args[1:])

        try:
            user: User = next(filter(lambda x: x.name == username, chat.users))
        except StopIteration:
            sentry_sdk.capture_exception()
            self.logger.warning(f"Couldn't find user {username} in users for chat {update.message.chat_id}",
                                exc_info=True)
            update.effective_message.reply_text(f"Can't kick {username} (not found in current chat).")
        else:
            try:
                result = self.kick_user(chat, user)
            except TelegramError as e:
                message = f"Couldn't remove {user.name} from chat due to error ({e})"
                self.logger.error(message)
                update.message.reply_text(message)
            else:
                if result:
                    message = f"{user.name} was kicked from chat"
                    message += f" due to {reason}." if reason else "."
                    self.logger.debug(message)
                    chat.users.remove(user)
                    update.message.reply_text(message)
                else:
                    message = f"{user.name} couldn't be kicked from chat"
                    self.logger.warning(message)
                    update.effective_message.reply_text(message)

    @Command()
    def new_chat_title(self, update: Update, context: CallbackContext):
        chat: Chat = context.chat_data["chat"]
        new_title = update.effective_message.new_chat_title

        self.update_hhh_message(chat, new_title)

    @Command()
    def chat_created(self, update: Update, context: CallbackContext):
        self.update_hhh_message(context.chat_data["chat"], "")

    @Command(chat_admin=True)
    def add_invite_link(self, update: Update, context: CallbackContext):
        chat: Chat = context.chat_data["chat"]
        if context.args:
            invite_link: str = context.args[0]
        else:
            return update.effective_message.reply_text("Provide an invite link moron")

        if _validate_invite_link(invite_link):
            chat.invite_link = invite_link
            return update.effective_message.reply_text("Added (new) invite link")
        else:
            return update.effective_message.reply_text("invite link isn't in a correct form (tg://join?invite=[...] | https://t.me/joinchat/[...]")

    @Command()
    def get_invite_link(self, update: Update, context: CallbackContext):
        if context.args:
            group_name: str = " ".join(context.args)
        else:
            return update.effective_message.reply_text("Provide a group name moron")

        try:
            chat: Chat = [c for c in self.chats.values() if c.title == group_name][0]
        except IndexError:
            return update.effective_message.reply_text("I don't know that group")

        if chat.invite_link:
            return update.effective_message.reply_text(chat.invite_link)
        else:
            return update.effective_message.reply_text("No invite link found for the given group")

    @Command(chat_admin=True)
    def remove_invite_link(self, update: Update, context: CallbackContext):
        chat: Chat = context.chat_data["chat"]
        chat.invite_link = None

    @Command()
    def migrate_chat_id(self, update: Update, context: CallbackContext):
        self.logger.debug(f"Migrating {update.effective_message}")
        from_id = int(update.effective_message.migrate_from_chat_id)
        to_id = int(update.effective_message.migrate_to_chat_id)

        self.logger.debug(f"Update chat_id to {to_id} (was: {from_id})")
        new_chat = context.chat_data["chat"]
        new_chat.id = to_id

        context.chat_data["chat"] = new_chat
        self.chats[to_id] = new_chat
        self.chats.pop(from_id)

    @Command()
    def renew_diff_message(self, update: Update, context: CallbackContext):
<<<<<<< HEAD
        self.group_message_ids = []
        # retry doesn't update the recent changes
=======
        self.state["group_message_id"] = ""
>>>>>>> cca76ef6
        self.update_hhh_message(context.chat_data["chat"], "", retry=True)


def _split_messages(lines):
    message_length = 4096
    messages = []
    current_length = 0
    current_message = 0
    for line in lines:
        if len(messages) <= current_message:
            messages.append([])

        line_length = len(line)
        if current_length + line_length < message_length:
            current_length += line_length
            messages[current_message].append(line)
        else:
            current_length = 0
            current_message += 1

    return messages


def _validate_invite_link(link: str) -> bool:
    import re

    if re.match(r"https://t.me/joinchat/.*", link):
        return True

    m = re.match(r"tg://join\?invite=.*", link)
    b = bool(m)
    return b<|MERGE_RESOLUTION|>--- conflicted
+++ resolved
@@ -166,11 +166,7 @@
         deductable_per_chat = 0
 
         for _, g in groupby(
-<<<<<<< HEAD
-                sorted(chats, key=lambda c: c.title.lower()),
-=======
                 sorted([chat for _, chat in self.chats.items() if chat and chat.title], key=lambda c: c.title.lower()),
->>>>>>> cca76ef6
                 key=lambda c: c.title[0].lower()):
             line = " | ".join([chat.title for chat in g]) + "\n"
             if len(message) + len(line) - deductable_per_chat * len(list(g)) >= 4096:
@@ -242,7 +238,6 @@
                 except BadRequest as e:
                     self.logger.debug("Exception occured", exc_info=True)
 
-<<<<<<< HEAD
         for index, message_text in enumerate(messages):
             if not self.group_message_ids or index >= len(self.group_message_ids):
                 self.logger.debug(f"Send {len(messages)} new messages.")
@@ -267,31 +262,6 @@
                         self.logger.debug("Try sending a new message")
                         self.group_message_ids = []
                         return self.update_hhh_message(chat, new_title, delete, retry=True)
-=======
-        if not self.state.get("group_message_id"):
-            self.logger.debug(f"Send a new message ({message_text})")
-            message: Message = self.send_message(chat_id=self.state["hhh_id"], text=message_text)
-            self.state["group_message_id"] = message.message_id
-
-            try:
-                self.updater.bot.pin_chat_message(chat_id=self.state["hhh_id"],
-                                                  message_id=self.state["group_message_id"],
-                                                  disable_notification=True)
-            except BadRequest:
-                pass
-        else:
-            try:
-                self.logger.debug(f"Edit an old message with the new text ({message_text})")
-                self.updater.bot.edit_message_text(message_text, chat_id=self.state["hhh_id"],
-                                                   message_id=self.state["group_message_id"],
-                                                   disable_web_page_preview=True)
-            except BadRequest as e:
-                self.logger.exception("Couldn't edit message", exc_info=True)
-                if e.message == "Message to edit not found":
-                    self.logger.debug("Try sending a new message")
-                    self.state["group_message_id"] = None
-                    return self.update_hhh_message(chat, new_title, delete, retry=True)
->>>>>>> cca76ef6
 
     @Command()
     def handle_message(self, update: Update, context: CallbackContext) -> None:
@@ -557,12 +527,8 @@
 
     @Command()
     def renew_diff_message(self, update: Update, context: CallbackContext):
-<<<<<<< HEAD
         self.group_message_ids = []
         # retry doesn't update the recent changes
-=======
-        self.state["group_message_id"] = ""
->>>>>>> cca76ef6
         self.update_hhh_message(context.chat_data["chat"], "", retry=True)
 
 
